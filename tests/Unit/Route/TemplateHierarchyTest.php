<?php

declare(strict_types=1);

use Illuminate\Container\Container;
use Illuminate\Contracts\Config\Repository;
use Mockery as m;
use Pollora\Hook\Infrastructure\Services\Action;
use Pollora\Hook\Infrastructure\Services\Filter;
use Pollora\Theme\TemplateHierarchy;

/**
 * Setup function for all template hierarchy tests
 */
function setupTemplateHierarchyTest()
{
    // Define the expected hierarchy order
    $hierarchyOrder = [
        'is_404',
        'is_search',
        'is_front_page',
        'is_home',
        'is_post_type_archive',
        'is_tax',
        'is_attachment',
        'is_single',
        'is_page',
        'is_singular',
        'is_category',
        'is_tag',
        'is_author',
        'is_date',
        'is_archive',
        '__return_true', // index fallback
    ];

    // Initialize WordPress mocks from helpers.php
    setupWordPressMocks();

    // Create the config mock
    $config = m::mock(Repository::class);
    $config->shouldReceive('get')
        ->with('wordpress.conditions', m::any())
        ->andReturn([
            'is_404' => '404',
            'is_search' => 'search',
            'is_front_page' => 'front_page',
            'is_home' => 'home',
            'is_post_type_archive' => 'post_type_archive',
            'is_tax' => 'taxonomy',
            'is_attachment' => 'attachment',
            'is_single' => 'single',
            'is_page' => 'page',
            'is_singular' => 'singular',
            'is_category' => 'category',
            'is_tag' => 'tag',
            'is_author' => 'author',
            'is_date' => 'date',
            'is_archive' => 'archive',
        ]);

    // Mock for plugin conditions if needed
    $config->shouldReceive('get')
        ->with('wordpress.plugin_conditions', m::any())
        ->andReturn([
            'is_woocommerce' => 'woocommerce',
            'is_product' => 'product',
            'is_shop' => 'shop',
        ]);

    // Create the TemplateHierarchy mock for certain tests
    $templateHierarchy = m::mock(TemplateHierarchy::class);

    // Configure the templateHierarchy mock to return our hierarchy order
    $templateHierarchy->shouldReceive('getHierarchyOrder')
        ->andReturn($hierarchyOrder);

    // Mock the Laravel container for app() helper
    $container = m::mock(Container::class);

    // Configure the container to return our TemplateHierarchy mock when requested
    $container->shouldReceive('make')
        ->with(TemplateHierarchy::class, m::any())
        ->andReturn($templateHierarchy);

    // Set the mocked container as the singleton instance
    Container::setInstance($container);

    // Create a real container for the actual TemplateHierarchy instance if needed
    $realContainer = new Container;
    $realContainer->instance('config', $config);

    return [
        'hierarchyOrder' => $hierarchyOrder,
        'templateHierarchy' => $templateHierarchy,
        'container' => $container,
        'config' => $config,
        'realContainer' => $realContainer,
    ];
}

/**
 * Helper to assert one condition appears before another in the hierarchy
 */
function assertHierarchyOrder(array $hierarchyOrder, string $firstCondition, string $secondCondition): void
{
    $firstIndex = array_search($firstCondition, $hierarchyOrder);
    $secondIndex = array_search($secondCondition, $hierarchyOrder);

    expect($firstIndex)->toBeLessThan($secondIndex);
}

/**
 * Clean up after each test
 */
afterEach(function () {
    Container::setInstance(null);
    WP::$wpFunctions = null;
    m::close();
});

/**
 * Test that the template hierarchy order is correctly defined.
 */
test('hierarchy order is correctly defined', function () {
    $setup = setupTemplateHierarchyTest();

    // Get the hierarchy order using the container
    $hierarchyOrder = app(TemplateHierarchy::class)->getHierarchyOrder();

    // Verify that it's an array
    expect($hierarchyOrder)->toBeArray();

    // Verify that the important conditions are present
    $expectedConditions = [
        'is_404',
        'is_search',
        'is_front_page',
        'is_home',
        'is_post_type_archive',
        'is_tax',
        'is_attachment',
        'is_single',
        'is_page',
        'is_singular',
        'is_category',
        'is_tag',
        'is_author',
        'is_date',
        'is_archive',
        '__return_true', // index fallback
    ];

    foreach ($expectedConditions as $condition) {
        expect($hierarchyOrder)->toContain($condition);
    }

    // Verify the order of key conditions
    assertHierarchyOrder($hierarchyOrder, 'is_page', 'is_singular');
    assertHierarchyOrder($hierarchyOrder, 'is_single', 'is_singular');
    assertHierarchyOrder($hierarchyOrder, 'is_category', 'is_archive');
    assertHierarchyOrder($hierarchyOrder, 'is_tag', 'is_archive');
    assertHierarchyOrder($hierarchyOrder, 'is_tax', 'is_archive');
    assertHierarchyOrder($hierarchyOrder, 'is_archive', '__return_true');
});

/**
 * Test that the hierarchy order is used to determine the most specific route.
 */
test('hierarchy order determines most specific route', function () {
    $setup = setupTemplateHierarchyTest();

    // Get the hierarchy order using the singleton
    $hierarchyOrder = app(TemplateHierarchy::class)->getHierarchyOrder();

    // Verify that is_page is more specific than is_singular
    $pageIndex = array_search('is_page', $hierarchyOrder);
    $singularIndex = array_search('is_singular', $hierarchyOrder);

    expect($pageIndex)->toBeLessThan($singularIndex);

    // Verify that is_single is more specific than is_singular
    $singleIndex = array_search('is_single', $hierarchyOrder);

    expect($singleIndex)->toBeLessThan($singularIndex);

    // Verify that is_404 is more specific than everything else
    $notFoundIndex = array_search('is_404', $hierarchyOrder);

    foreach ($hierarchyOrder as $index => $condition) {
        if ($condition !== 'is_404') {
            expect($notFoundIndex)->toBeLessThan($index);
        }
    }
});

/**
 * Test typical page templates
 */
test('expected page templates match WordPress conventions', function () {
    // This test simply verifies that the expected page templates follow the WordPress conventions
    // without trying to test private methods directly

    $pageTemplates = [
        'template-custom.php',    // From template attribute
        'page-test-page.php',     // From post slug
        'page-123.php',           // From post ID
        'page.php',                // Default template
    ];

    // Verify the order is correct
    expect($pageTemplates[0])->toBe('template-custom.php');
    expect($pageTemplates[1])->toBe('page-test-page.php');
    expect($pageTemplates[2])->toBe('page-123.php');
    expect($pageTemplates[3])->toBe('page.php');
});

/**
 * Test typical archive templates
 */
test('expected archive templates match WordPress conventions', function () {
    // This test simply verifies that the expected archive templates follow the WordPress conventions

    $archiveTemplates = [
        'archive-page.php',       // Post type specific archive
        'archive.php',             // Default archive template
    ];

    // Verify the order is correct
    expect($archiveTemplates[0])->toBe('archive-page.php');
    expect($archiveTemplates[1])->toBe('archive.php');
});

/**
 * Test template capture functionality
 */
test('template include is captured and prepended to hierarchy', function () {
    // Setup specific mock for this test to handle the template_include hook
    setupWordPressMocksForTemplateHierarchy();

    // Create configuration mock
    $config = m::mock(Repository::class);
    $config->shouldReceive('get')->withAnyArgs()->andReturn([]);

    // Create Action and Filter mocks/services
    $action = new Action;
    $filter = new Filter;

    // Create a real TemplateHierarchy instance
<<<<<<< HEAD
    $templateHierarchy = new TemplateHierarchy($config, $action, $filter);
=======
    $templateHierarchy = new TemplateHierarchy($config);
>>>>>>> 54c419b6

    // Set up reflection to access private property
    $hierarchyProp = new ReflectionProperty($templateHierarchy, 'templateHierarchy');
    $hierarchyProp->setAccessible(true);

    // Set initial value
    $initialHierarchy = ['page.php', 'index.php'];
    $hierarchyProp->setValue($templateHierarchy, $initialHierarchy);

    // Call the method
    $result = $templateHierarchy->captureTemplateInclude('custom-template.php');

    // Verify the result matches the input
    expect($result)->toBe('custom-template.php');

    // Get the updated value
    $updatedHierarchy = $hierarchyProp->getValue($templateHierarchy);

    // Verify the template was prepended
    expect($updatedHierarchy[0])->toBe('custom-template.php');
    expect($updatedHierarchy)->toContain('page.php');
    expect($updatedHierarchy)->toContain('index.php');
});

/**
 * Test handling of blade template variants
 */
test('blade template variants are correctly generated', function () {
    // Setup specific mock for this test
    setupWordPressMocksForTemplateHierarchy();

    // Create config mock
    $config = m::mock(Repository::class);
    $config->shouldReceive('get')->withAnyArgs()->andReturn([]);

    // Create Action and Filter mocks/services
    $action = new Action;
    $filter = new Filter;

    // Create a real instance for testing
<<<<<<< HEAD
    $templateHierarchy = new TemplateHierarchy($config, $action, $filter);
=======
    $templateHierarchy = new TemplateHierarchy($config);
>>>>>>> 54c419b6

    // Set up reflection to access private methods and properties
    $method = new ReflectionMethod($templateHierarchy, 'addBladeTemplateVariants');
    $method->setAccessible(true);

    $hierarchyProp = new ReflectionProperty($templateHierarchy, 'templateHierarchy');
    $hierarchyProp->setAccessible(true);
    $hierarchyProp->setValue($templateHierarchy, []);

    // Test templates
    $templates = [
        'page.php',
        'page-test.php',
        'subdir/custom-template.php',
    ];

    // Call the method
    $method->invoke($templateHierarchy, $templates);

    // Get the updated hierarchy
    $hierarchy = $hierarchyProp->getValue($templateHierarchy);

    // Expected blade variants
    expect($hierarchy)->toContain('page');
    expect($hierarchy)->toContain('page-test');
    expect($hierarchy)->toContain('subdir.custom-template');
});

/**
 * Test that template handler registration works properly
 */

/**
 * Test that template handler registration works properly
 */
test('template handlers can be registered', function () {
    // Initialize WordPress mocks with support for both template_include and custom filters
    setupWordPressMocks();

    // Add specific expectation for our custom filter
    WP::$wpFunctions->shouldReceive('add_filter')
        ->with('pollora/template_hierarchy/custom_type_templates', m::type('Closure'), 10, 1)
        ->once()
        ->andReturn(true);

    // Create config mock
    $config = m::mock(\Illuminate\Contracts\Config\Repository::class);
    $config->shouldReceive('get')->withAnyArgs()->andReturn([]);

    // Create Action and Filter mocks/services
    $action = new Action;
    $filter = new Filter;

    // Create an instance of TemplateHierarchy
    $templateHierarchy = new \Pollora\Theme\TemplateHierarchy($config, $action, $filter);

    // Create a handler callback
    $handlerCallback = function ($obj) {
        return ['custom-template.php'];
    };

    // Register the handler
    $templateHierarchy->registerTemplateHandler('custom_type', $handlerCallback);

    // The verification is handled by the mock expectation
});

/**
 * Test WordPress condition detection
 */
test('condition satisfaction detection works with different WordPress functions', function () {
    \WP::$wpFunctions = null;
    setupWordPressMocksForTemplateHierarchy(['is_page' => true, 'is_archive' => false]);

    // Ajoute tous les mocks nécessaires pour éviter les BadMethodCallException
    WP::$wpFunctions->shouldReceive('is_search')->andReturn(false);
    WP::$wpFunctions->shouldReceive('is_category')->andReturn(false);
    WP::$wpFunctions->shouldReceive('is_tag')->andReturn(false);
    WP::$wpFunctions->shouldReceive('is_tax')->andReturn(false);
    WP::$wpFunctions->shouldReceive('is_404')->andReturn(false);
    WP::$wpFunctions->shouldReceive('is_singular')->andReturn(false);
    WP::$wpFunctions->shouldReceive('get_queried_object')->andReturn((object)['ID' => 1, 'post_name' => 'test-page']);
    WP::$wpFunctions->shouldReceive('get_page_template_slug')->andReturn(null);
    WP::$wpFunctions->shouldReceive('wp_is_block_theme')->andReturn(false);

    expect(is_page())->toBeTrue();
    expect(is_archive())->toBeFalse();

    $config = m::mock(Repository::class);
    $config->shouldReceive('get')->withAnyArgs()->andReturn([]);

<<<<<<< HEAD
    // Create Action and Filter mocks/services
    $action = new Action;
    $filter = new Filter;

    // Create a real instance for testing
    $templateHierarchy = new TemplateHierarchy($config, $action, $filter);

    // Use reflection to access private method
    $method = new ReflectionMethod($templateHierarchy, 'isConditionSatisfied');
    $method->setAccessible(true);
=======
    $templateHierarchy = new TemplateHierarchy($config);
    $hierarchy = $templateHierarchy->hierarchy(true);
>>>>>>> 54c419b6

    expect($hierarchy)->toContain('page.php');
});<|MERGE_RESOLUTION|>--- conflicted
+++ resolved
@@ -247,11 +247,7 @@
     $filter = new Filter;
 
     // Create a real TemplateHierarchy instance
-<<<<<<< HEAD
     $templateHierarchy = new TemplateHierarchy($config, $action, $filter);
-=======
-    $templateHierarchy = new TemplateHierarchy($config);
->>>>>>> 54c419b6
 
     // Set up reflection to access private property
     $hierarchyProp = new ReflectionProperty($templateHierarchy, 'templateHierarchy');
@@ -292,11 +288,7 @@
     $filter = new Filter;
 
     // Create a real instance for testing
-<<<<<<< HEAD
     $templateHierarchy = new TemplateHierarchy($config, $action, $filter);
-=======
-    $templateHierarchy = new TemplateHierarchy($config);
->>>>>>> 54c419b6
 
     // Set up reflection to access private methods and properties
     $method = new ReflectionMethod($templateHierarchy, 'addBladeTemplateVariants');
@@ -388,7 +380,6 @@
     $config = m::mock(Repository::class);
     $config->shouldReceive('get')->withAnyArgs()->andReturn([]);
 
-<<<<<<< HEAD
     // Create Action and Filter mocks/services
     $action = new Action;
     $filter = new Filter;
@@ -396,13 +387,5 @@
     // Create a real instance for testing
     $templateHierarchy = new TemplateHierarchy($config, $action, $filter);
 
-    // Use reflection to access private method
-    $method = new ReflectionMethod($templateHierarchy, 'isConditionSatisfied');
-    $method->setAccessible(true);
-=======
-    $templateHierarchy = new TemplateHierarchy($config);
-    $hierarchy = $templateHierarchy->hierarchy(true);
->>>>>>> 54c419b6
-
     expect($hierarchy)->toContain('page.php');
 });