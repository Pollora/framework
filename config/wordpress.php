<?php

declare(strict_types=1);

return [
    /**
     * WordPress route conditions.
     *
     * Maps WordPress conditional functions to their route aliases.
     * Key = WordPress function name, Value = alias(es) for routing.
     * Multiple aliases can be defined as an array.
     * These conditions are used by Route::wordpress() and Route::wp() methods.
     */
    'conditions' => [
        // Error and special pages
        'is_404' => ['404', 'not_found'],
        'is_search' => 'search',
        'is_paged' => 'paged',

        // Homepage and blog index
        'is_front_page' => ['/', 'front'],
        'is_home' => ['home', 'blog'],

        // Specific template
        'is_page_template' => 'template',

        // Custom post type hierarchy
        'is_singular' => 'singular',
        'is_single' => 'single',
        'is_attachment' => 'attachment',
        'is_post_type_archive' => ['post-type-archive', 'postTypeArchive'],
        'is_archive' => 'archive',

        // Taxonomies
        'is_category' => ['category', 'cat'],
        'is_tag' => 'tag',
        'is_tax' => 'tax',

        // Time hierarchy
        'is_date' => 'date',
        'is_year' => 'year',
        'is_month' => 'month',
        'is_day' => 'day',
        'is_time' => 'time',

        // Others conditions
        'is_author' => 'author',
        'is_sticky' => 'sticky',
        'is_subpage' => ['subpage', 'subpageof'],
    ],

    /**
     * Mail handling configuration.
     *
     * Controls whether Pollora framework should handle WordPress mail functionality.
     * When enabled (true), Pollora overrides the wp_mail function to use Laravel's mail system.
     * When disabled (false), WordPress will use its native mail handling.
     */
    'enable_mail_handling' => true,

    'plugin_conditions' => [
        'woocommerce' => [
            // WooCommerce conditions
            'is_shop' => 'shop',
            'is_product' => 'product',
            'is_cart' => 'cart',
            'is_checkout' => 'checkout',
            'is_account_page' => 'account',
            'is_product_category' => 'product_category',
            'is_product_tag' => 'product_tag',
            'is_wc_endpoint_url' => 'wc_endpoint',
        ],
    ],

    'constants' => [
        // WordPress authentication keys and salts
        'auth_key' => env('AUTH_KEY'),
        'secure_auth_key' => env('SECURE_AUTH_KEY'),
        'logged_in_key' => env('LOGGED_IN_KEY'),
        'nonce_key' => env('NONCE_KEY'),
        'auth_salt' => env('AUTH_SALT'),
        'secure_auth_salt' => env('SECURE_AUTH_SALT'),
        'logged_in_salt' => env('LOGGED_IN_SALT'),
        'nonce_salt' => env('NONCE_SALT'),
<<<<<<< HEAD

        // WordPress multisite configuration
        'wp_allow_multisite' => env('WP_ALLOW_MULTISITE'),
        'multisite' => env('MULTISITE'),
        'subdomain_install' => env('SUBDOMAIN_INSTALL'),
        'domain_current_site' => env('DOMAIN_CURRENT_SITE'),
        'path_current_site' => env('PATH_CURRENT_SITE'),
        'site_id_current_site' => env('SITE_ID_CURRENT_SITE'),
        'blog_id_current_site' => env('BLOG_ID_CURRENT_SITE'),
=======
>>>>>>> 80e4d253
    ],
];<|MERGE_RESOLUTION|>--- conflicted
+++ resolved
@@ -82,17 +82,5 @@
         'secure_auth_salt' => env('SECURE_AUTH_SALT'),
         'logged_in_salt' => env('LOGGED_IN_SALT'),
         'nonce_salt' => env('NONCE_SALT'),
-<<<<<<< HEAD
-
-        // WordPress multisite configuration
-        'wp_allow_multisite' => env('WP_ALLOW_MULTISITE'),
-        'multisite' => env('MULTISITE'),
-        'subdomain_install' => env('SUBDOMAIN_INSTALL'),
-        'domain_current_site' => env('DOMAIN_CURRENT_SITE'),
-        'path_current_site' => env('PATH_CURRENT_SITE'),
-        'site_id_current_site' => env('SITE_ID_CURRENT_SITE'),
-        'blog_id_current_site' => env('BLOG_ID_CURRENT_SITE'),
-=======
->>>>>>> 80e4d253
     ],
 ];