{
    "name": "pollen/framework",
    "description": "Laravel & WordPress blend for coding as sweet as honey. Join the hive!",
    "license": "GPL-2.0-or-later",
    "authors": [
        {
            "name": "Olivier Gorzalka",
            "email": "olivier@amphibee.fr",
            "role": "Developer"
        },
        {
            "name": "Jordan Doyle",
            "email": "jordan@doyle.wf",
            "role": "Inspirer"
        }
    ],
    "type": "project",
    "repositories": [
        {
            "type": "composer",
            "url": "https://ruche.amphibee.fr/satispress/"
        },
        {
            "type": "composer",
            "url": "https://wpackagist.org"
        },
        {
            "type": "composer",
            "url": "https://connect.advancedcustomfields.com"
        }
    ],
    "require": {
        "illuminate/support": "^10.10",
        "illuminate/database": "^10.10",
        "illuminate/routing": "^10.10",
        "watson/rememberable": "^6.1",
        "cweagans/composer-patches": "^1.7",
        "johnbillion/extended-cpts": "^5.0"
    },
    "autoload": {
        "psr-4": {
            "Pollen\\": "src/"
        },
        "files": [
            "src/helpers.php"
        ]
    },
    "extra": {
        "laravel": {
            "providers": [
                "Pollen\\Providers\\PollenServiceProvider"
            ],
            "aliases": {
                "Wordpress": "Pollen\\Support\\Wordpress",
                "Meta": "Pollen\\Models\\Meta",
                "Query": "Pollen\\Support\\Facades\\Query",
                "Loop": "Pollen\\Support\\Facades\\Loop",
                "Action": "Pollen\\Support\\Facades\\Action",
                "Filter": "Pollen\\Support\\Facades\\Filter",
<<<<<<< HEAD
                "PostType": "Pollen\\Support\\Facades\\PostType",
=======
                "PostType": "Pollen\\Support\\Facades\\PostType"
>>>>>>> f8ed1c13
            }
        },
        "patches": {
            "johnpbloch/wordpress-core": {
                "Patch __ method in l10n to stop conflicting with Laravel": "https://github.com/koselig/wordpress-core/commit/0881e719711b68812934608a01e986f420658674.diff"
            }
        }
    },
    "config": {
        "allow-plugins": {
            "cweagans/composer-patches": true
        }
    }
}<|MERGE_RESOLUTION|>--- conflicted
+++ resolved
@@ -57,11 +57,7 @@
                 "Loop": "Pollen\\Support\\Facades\\Loop",
                 "Action": "Pollen\\Support\\Facades\\Action",
                 "Filter": "Pollen\\Support\\Facades\\Filter",
-<<<<<<< HEAD
-                "PostType": "Pollen\\Support\\Facades\\PostType",
-=======
                 "PostType": "Pollen\\Support\\Facades\\PostType"
->>>>>>> f8ed1c13
             }
         },
         "patches": {
