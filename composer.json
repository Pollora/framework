--- conflicted
+++ resolved
@@ -88,7 +88,6 @@
         }
     },
     "require-dev": {
-<<<<<<< HEAD
         "driftingly/rector-laravel": "^1.0",
         "laravel/pint": "^1.22.1",
         "pestphp/pest": "^3.8.2",
@@ -97,18 +96,9 @@
         "szepeviktor/phpstan-wordpress": "*",
         "php-stubs/wordpress-stubs": "6.*",
         "symplify/vendor-patches": "^11.4",
-        "mockery/mockery": "2.0.x-dev"
-=======
-        "pestphp/pest": "^3.7.4",
-        "pestphp/pest-plugin-type-coverage": "^3.0",
-        "symfony/var-dumper": "^7.1.4",
-        "szepeviktor/phpstan-wordpress": "*",
-        "php-stubs/wordpress-stubs": "6.*",
-        "symplify/vendor-patches": "^11.3",
         "mockery/mockery": "2.0.x-dev",
         "driftingly/rector-laravel": "dev-main",
         "laravel/pint": "^1.22"
->>>>>>> d53fc93f
     },
     "autoload-dev": {
         "psr-4": {
