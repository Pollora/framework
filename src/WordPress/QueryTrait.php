--- conflicted
+++ resolved
@@ -10,7 +10,7 @@
 
 /**
  * Trait providing WordPress query functionality.
- * 
+ *
  * This trait contains methods for interacting with WordPress core,
  * checking database configuration, and handling WordPress requests.
  */
@@ -77,7 +77,7 @@
 
     /**
      * Run the WordPress bootstrap process and load the default template loader.
-     * 
+     *
      * This method initializes WordPress and handles special request types
      * like robots.txt, favicon, feeds, and trackbacks.
      *
@@ -92,12 +92,8 @@
 
         // Initialize WordPress for the current request
         wp();
-        
-<<<<<<< HEAD
-        // Vérifier les conditions qui provoquent des retours anticipés dans template-loader.php
-=======
+
         // Handle special request types
->>>>>>> f0053e0a
         if (is_robots()) {
             do_action('do_robots');
             return;
@@ -111,11 +107,8 @@
             require_once ABSPATH . 'wp-trackback.php';
             return;
         }
-        
-<<<<<<< HEAD
-=======
+
         // Load the default WordPress template loader
->>>>>>> f0053e0a
         require_once ABSPATH . WPINC . '/template-loader.php';
     }
 }