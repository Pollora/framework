<?php

declare(strict_types=1);

namespace Pollora\Attributes;

use Attribute;
use Pollora\Support\Facades\Action as ActionFacade;
use ReflectionMethod;
use ReflectionClass;

/**
 * Class Action
 *
 * Attribute for WordPress actions.
 * This class is used to define an action hook in WordPress.
 */
#[Attribute(Attribute::TARGET_METHOD | Attribute::IS_REPEATABLE)]
class Action extends Hook
{
<<<<<<< HEAD
    /**
     * Constructor for the Action attribute.
     *
     * @param  string  $hook  The name of the WordPress hook.
     * @param  int  $priority  The priority of the hook.
     */
    public function __construct(string $hook, int $priority = 10)
    {
        parent::__construct($hook, $priority);
    }

=======
<<<<<<< Updated upstream
>>>>>>> 150332cb
    public static function handle(object $instance, ReflectionMethod $method, Action $attributeInstance): void
=======
    /**
     * Constructor for the Action attribute.
     *
     * @param  string  $hook  The name of the WordPress hook.
     * @param  int  $priority  The priority of the hook.
     */
    public function __construct(string $hook, int $priority = 10)
    {
        parent::__construct($hook, $priority);
    }

    public function handle(object $instance, ReflectionMethod|ReflectionClass $context, object $attribute): void
>>>>>>> Stashed changes
    {
        ActionFacade::add(
            $attribute->hook,
            [$instance, $context->getName()],
            $attribute->priority,
            $context->getNumberOfParameters()
        );
    }
}<|MERGE_RESOLUTION|>--- conflicted
+++ resolved
@@ -18,23 +18,6 @@
 #[Attribute(Attribute::TARGET_METHOD | Attribute::IS_REPEATABLE)]
 class Action extends Hook
 {
-<<<<<<< HEAD
-    /**
-     * Constructor for the Action attribute.
-     *
-     * @param  string  $hook  The name of the WordPress hook.
-     * @param  int  $priority  The priority of the hook.
-     */
-    public function __construct(string $hook, int $priority = 10)
-    {
-        parent::__construct($hook, $priority);
-    }
-
-=======
-<<<<<<< Updated upstream
->>>>>>> 150332cb
-    public static function handle(object $instance, ReflectionMethod $method, Action $attributeInstance): void
-=======
     /**
      * Constructor for the Action attribute.
      *
@@ -47,7 +30,6 @@
     }
 
     public function handle(object $instance, ReflectionMethod|ReflectionClass $context, object $attribute): void
->>>>>>> Stashed changes
     {
         ActionFacade::add(
             $attribute->hook,
