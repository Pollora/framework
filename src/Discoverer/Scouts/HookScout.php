<?php

declare(strict_types=1);

namespace Pollora\Discoverer\Scouts;

use Nwidart\Modules\Contracts\RepositoryInterface;
use Pollora\Hook\Domain\Contracts\Hooks;
use Spatie\StructureDiscoverer\Discover;
use Spatie\StructureDiscoverer\DiscoverConditionFactory;

/**
 * Scout for discovering WordPress hooks.
 *
 * Discovers classes that implement the Hooks interface.
 */
class HookScout extends AbstractScout
{
    /**
     * Get the directories to scan.
     *
     * @return array<string> Directories to scan
     */
    protected function directory(): array
    {
        return [
<<<<<<< HEAD
            app_path('Cms'),
            app(RepositoryInterface::class)->getPath(),
=======
            app_path(),
            app(RepositoryInterface::class)->getPath()
>>>>>>> 54c419b6
        ];
    }

    /**
     * Get the type identifier for discovered classes.
     *
     * @return string Type identifier
     */
    protected function type(): string
    {
        return 'hook';
    }

    /**
     * Define the discovery criteria.
     *
     * @param  Discover|DiscoverConditionFactory  $discover  Discover instance
     * @return Discover|DiscoverConditionFactory Configured discover instance
     */
    protected function criteria(Discover|DiscoverConditionFactory $discover): Discover|DiscoverConditionFactory
    {
        return $discover->implementing(Hooks::class);
    }
}<|MERGE_RESOLUTION|>--- conflicted
+++ resolved
@@ -24,13 +24,8 @@
     protected function directory(): array
     {
         return [
-<<<<<<< HEAD
-            app_path('Cms'),
-            app(RepositoryInterface::class)->getPath(),
-=======
             app_path(),
             app(RepositoryInterface::class)->getPath()
->>>>>>> 54c419b6
         ];
     }
 
