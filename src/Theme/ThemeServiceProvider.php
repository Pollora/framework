--- conflicted
+++ resolved
@@ -8,10 +8,6 @@
 use Illuminate\Support\Facades\View;
 use Illuminate\Support\ServiceProvider;
 use Pollen\Support\Facades\Action;
-<<<<<<< HEAD
-use Qirolab\Theme\Presets\Vite\TailwindPreset;
-=======
->>>>>>> 4c76dcb0
 use Qirolab\Theme\Theme;
 
 /**
@@ -54,11 +50,6 @@
     public function register()
     {
         $this->theme_root = config('theme.base_path');
-<<<<<<< HEAD
-
-        $this->app->bind(TailwindPreset::class, \Pollen\Theme\Presets\Vite\TailwindPreset::class);
-=======
->>>>>>> 4c76dcb0
 
         Action::add('init', function () {
             if (wp_installing()) {
