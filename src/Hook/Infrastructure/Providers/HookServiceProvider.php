--- conflicted
+++ resolved
@@ -76,10 +76,7 @@
     {
         try {
             $hooks = PolloraDiscover::scout('hooks');
-<<<<<<< HEAD
-=======
           //  dd($hooks);
->>>>>>> 50f8c316
             foreach ($hooks as $hookClass) {
                 $this->registerHook($hookClass);
             }
