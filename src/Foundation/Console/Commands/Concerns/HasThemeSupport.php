--- conflicted
+++ resolved
@@ -11,7 +11,7 @@
 trait HasThemeSupport
 {
     const THEME_OPTION = 'theme';
-    
+
     /**
      * Get the console command options for theme support.
      *
@@ -41,19 +41,11 @@
      */
     protected function hasThemeOption(): bool
     {
-<<<<<<< HEAD
-        if ($this->option('theme') !== null) {
-            return true;
-        }
-
-        return (bool) $this->input->hasParameterOption(['--theme']);
-=======
         if ($this->option(static::THEME_OPTION) !== null) {
             return true;
         }
 
         return (bool) $this->input->hasParameterOption(['--'.static::THEME_OPTION]);
->>>>>>> e070c00f
     }
 
     /**
